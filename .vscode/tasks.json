--- conflicted
+++ resolved
@@ -1305,7 +1305,6 @@
             }
         },
         {
-<<<<<<< HEAD
             "label": "Run Rust print_camera",
             "type": "shell",
             "command": "cargo",
@@ -1404,7 +1403,8 @@
             },
             "group": "build",
             "problemMatcher": "$rustc"
-=======
+        },
+        {
             "label": "Run ccap CLI --video test.mp4 (Debug)",
             "type": "shell",
             "command": "bash",
@@ -1515,7 +1515,6 @@
                 },
                 "problemMatcher": "$msCompile"
             }
->>>>>>> 06df3361
         }
     ]
 }